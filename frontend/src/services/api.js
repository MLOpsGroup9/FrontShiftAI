--- conflicted
+++ resolved
@@ -537,48 +537,6 @@
   }
 };
 
-<<<<<<< HEAD
-// -------------- Voice Agent APIs (Modal) --------------
-
-// Modal Voice Agent URL - Update this after deploying to Modal
-// After running: modal deploy voice_pipeline/modal_deploy.py
-// You'll get a URL like: https://frontshiftai-voice-agent-<hash>.modal.run
-const MODAL_VOICE_AGENT_URL = import.meta.env.VITE_MODAL_VOICE_AGENT_URL || 'http://localhost:8001';
-
-// Create voice session via Modal
-export const createVoiceSession = async (roomName = null, metadata = null) => {
-  try {
-    // Get user info from localStorage (set during login)
-    const userEmail = localStorage.getItem('user_email');
-    const userCompany = localStorage.getItem('user_company');
-
-    if (!userEmail) {
-      throw new Error('User email not found. Please log in again.');
-    }
-
-    // Call Modal endpoint directly (no auth needed - session creation is public)
-    const response = await axios.post(`${MODAL_VOICE_AGENT_URL}/session`, {
-      room_name: roomName,
-      user_email: userEmail,
-      company: userCompany,
-      metadata: metadata
-    });
-
-    return response.data;
-  } catch (error) {
-    console.error("Create Voice Session Error:", error.response?.data || error.message);
-    throw error;
-  }
-};
-
-// Voice agent health check
-export const voiceAgentHealth = async () => {
-  try {
-    const response = await axios.get(`${MODAL_VOICE_AGENT_URL}/health`);
-    return response.data;
-  } catch (error) {
-    console.error("Voice Health Check Error:", error.message);
-=======
 // Admin: Get monitoring dashboard stats
 export const getMonitoringStats = async (timeRange = '7d') => {
   try {
@@ -594,7 +552,6 @@
     return response.data;
   } catch (error) {
     console.error("Get Monitoring Stats Error:", error.response?.data || error.message);
->>>>>>> b691a8f5
     throw error;
   }
 };
