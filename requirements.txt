--- conflicted
+++ resolved
@@ -51,17 +51,6 @@
 
 #exp tracking
 wandb
-<<<<<<< HEAD
-mlflow>=2.10.0
-
-#config 
-pyyaml
-pyttest
-rank_bm25
-aiohttp
-transformers
-tqdm
-=======
 
 #sst,tts,sts
 gTTS
@@ -76,5 +65,4 @@
 pydub
 
 
-dvc[gs]
->>>>>>> ab022feb
+dvc[gs]