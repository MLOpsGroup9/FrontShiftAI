--- conflicted
+++ resolved
@@ -8,7 +8,6 @@
 import os
 import time
 from dataclasses import dataclass, field
-from datetime import datetime
 from pathlib import Path
 from typing import Any, Dict, Iterable, List, Optional, Tuple
 
@@ -169,12 +168,7 @@
             return
         project = config.wandb_project or os.getenv("WANDB_PROJECT") or "rag-eval"
         entity = config.wandb_entity or os.getenv("WANDB_ENTITY")
-        try:
-            self._run = wandb.init(project=project, entity=entity, config={"test_dir": str(config.test_questions_dir)})
-        except Exception as exc:
-            logger.warning("W&B initialization failed: %s. Continuing without W&B tracking.", exc)
-            self.enabled = False
-            self._run = None
+        self._run = wandb.init(project=project, entity=entity, config={"test_dir": str(config.test_questions_dir)})
 
     def log(self, payload: Dict[str, Any]) -> None:
         if not self.enabled or self._run is None:
@@ -195,120 +189,6 @@
             wandb.finish()
         except Exception as exc:
             logger.warning("Failed to finish W&B run: %s", exc)
-
-
-class MLflowTracker:
-    """MLflow tracking integration wrapper"""
-    
-    def __init__(self, config: EvaluationConfig):
-        self.enabled = True
-        self.tracker = None
-        
-        try:
-            from chat_pipeline.tracking.mlflow_tracking import MLflowTracker as MLflowTrackerImpl
-            
-            self.tracker = MLflowTrackerImpl(
-                experiment_name="FrontShiftAI-RAG-Evaluation"
-            )
-            
-            if not self.tracker.enabled:
-                self.enabled = False
-                return
-            
-            run_name = f"eval_{datetime.now().strftime('%Y%m%d_%H%M%S')}"
-            
-            tags = {
-                "test_questions_dir": str(config.test_questions_dir),
-                "environment": os.getenv("GITHUB_REF_NAME", "local"),
-            }
-            
-            git_commit = os.getenv("GITHUB_SHA", "")
-            if git_commit:
-                tags["git_commit"] = git_commit[:7]
-            
-            self.tracker.start_run(run_name=run_name, tags=tags)
-            
-            # Store reference for backend tracking (will be updated after first evaluation)
-            self.judge_backend_actual = None
-            self.judge_model_actual = None
-            
-            # Initial params (will be updated after first evaluation)
-            params = {
-                "test_questions_dir": str(config.test_questions_dir),
-                "max_examples": str(config.max_examples) if config.max_examples else "all",
-                "output_dir": str(config.output_dir),
-                "judge_model_requested": "gpt-4o-mini",
-                "judge_model_actual": "to_be_determined",
-                "judge_backend": "to_be_determined",
-            }
-            
-            self.tracker.log_params(params)
-            
-            logger.info("MLflow tracking initialized")
-            
-        except ImportError:
-            logger.warning("mlflow not installed; skipping MLflow tracking")
-            self.enabled = False
-        except Exception as e:
-            logger.warning(f"MLflow initialization failed: {e}")
-            self.enabled = False
-    
-    def log(self, payload: Dict[str, Any]) -> None:
-        """Log metrics to MLflow"""
-        if not self.enabled or self.tracker is None:
-            return
-        
-        try:
-            numeric_metrics = {
-                k: v for k, v in payload.items()
-                if isinstance(v, (int, float)) and k != "question"
-            }
-            
-            if numeric_metrics:
-                self.tracker.log_metrics(numeric_metrics)
-        except Exception as e:
-            logger.warning(f"Failed to log to MLflow: {e}")
-    
-    def log_artifacts(self, artifact_dir: str) -> None:
-        """Log artifacts directory to MLflow"""
-        if not self.enabled or self.tracker is None:
-            return
-        
-        try:
-            self.tracker.log_artifacts(artifact_dir)
-        except Exception as e:
-            logger.warning(f"Failed to log artifacts to MLflow: {e}")
-    
-    def update_judge_info(self, backend: str, model: str) -> None:
-        """Update MLflow with actual judge backend used."""
-        if not self.enabled or self.tracker is None:
-            return
-        
-        if self.judge_backend_actual is None:
-            # First time - log the actual backend
-            self.judge_backend_actual = backend
-            self.judge_model_actual = model
-            
-            try:
-                # Update params with actual values
-                self.tracker.log_params({
-                    "judge_backend_actual": backend,
-                    "judge_model_final": model
-                })
-                logger.info(f"Updated MLflow: judge using {backend} backend with {model}")
-            except Exception as e:
-                logger.warning(f"Failed to update judge info: {e}")
-    
-    def finish(self) -> None:
-        """End MLflow run"""
-        if not self.enabled or self.tracker is None:
-            return
-        
-        try:
-            self.tracker.end_run()
-            logger.info("MLflow tracking finished")
-        except Exception as e:
-            logger.warning(f"Failed to finish MLflow run: {e}")
 
 
 class EvaluationRunner:
@@ -320,11 +200,7 @@
         self._examples: List[Tuple[EvaluationExample, MetricResult]] = []
         self._judge_client = JudgeClient()
         self._wandb = WandbTracker(config)
-<<<<<<< HEAD
-        self._mlflow = MLflowTracker(config)
-=======
         self._config_overrides = config_overrides or {}
->>>>>>> ab022feb
 
     def run(self) -> None:
         examples = _load_test_examples(self.config.test_questions_dir, self.config.max_examples)
@@ -342,16 +218,8 @@
                 logger.debug("Processed example %s in %.2fs", idx, duration)
 
         self._export_summary()
-<<<<<<< HEAD
-
-        if self._mlflow.enabled:
-            self._mlflow.log_artifacts(str(self.config.output_dir))
-
-=======
         self._export_bias_report()
->>>>>>> ab022feb
         self._wandb.finish()
-        self._mlflow.finish()
 
     def _evaluate_example(self, example: EvaluationExample) -> Tuple[MetricResult, str, List[str]]:
         answer, contexts, pipeline_result = build_rag_inputs(
@@ -366,14 +234,6 @@
             model="gpt-4o-mini",
             judge_client=self._judge_client,
         )
-        
-        # Extract and log actual backend used
-        backend_used = scores.pop("_backend_used", "unknown")
-        model_used = scores.pop("_model_used", "unknown")
-        
-        # Update MLflow with actual backend (first time only)
-        self._mlflow.update_judge_info(backend_used, model_used)
-        
         perf = compute_performance_metrics(pipeline_result, answer, contexts)
         combined = {**scores, **perf}
         wandb_payload = {
@@ -382,7 +242,6 @@
             **combined,
         }
         self._wandb.log(wandb_payload)
-        self._mlflow.log(wandb_payload)
         latency_total = perf.get("latency")
         metric = MetricResult(
             precision=scores.get("precision"),
@@ -430,15 +289,12 @@
             json.dump(record, handle, indent=2, ensure_ascii=False)
 
     def _export_summary(self) -> None:
-        """Export evaluation summary with nested structure for quality gates."""
         if not self.results:
             logger.warning("No evaluation results to summarize.")
             return
-        
+        summary = {}
         count = len(self.results)
-        
-        # Quality metrics from LLM judge (0-5 scale)
-        quality_fields = [
+        for field in (
             "precision",
             "recall",
             "retrieval_diversity",
@@ -452,88 +308,19 @@
             "factual_correctness",
             "hallucination_score",
             "structure_adherence",
-        ]
-        
-        # Performance metrics
-        performance_fields = [
-            "latency_total",
             "cost_per_query",
             "memory_utilization",
             "throughput_qps",
-        ]
-        
-        # Calculate average quality scores
-        average_scores = {}
-        for field in quality_fields:
-            values = [
-                getattr(result, field)
-                for result in self.results
-                if getattr(result, field) is not None
-            ]
+            "latency_total",
+        ):
+            values = [getattr(result, field) for result in self.results if getattr(result, field) is not None]
             if values:
-                average_scores[field] = sum(values) / len(values)
-        
-        # Calculate average performance metrics
-        performance = {}
-        for field in performance_fields:
-            values = [
-                getattr(result, field)
-                for result in self.results
-                if getattr(result, field) is not None
-            ]
-            if values:
-                performance[field] = sum(values) / len(values)
-        
-        # Add latency breakdown if available
-        all_breakdowns = [
-            r.latency_breakdown
-            for r in self.results
-            if r.latency_breakdown
-        ]
-        if all_breakdowns:
-            avg_breakdown = {}
-            for key in all_breakdowns[0].keys():
-                values = [
-                    bd.get(key, 0)
-                    for bd in all_breakdowns
-                    if key in bd
-                ]
-                if values:
-                    avg_breakdown[key] = sum(values) / len(values)
-            performance["latency_breakdown"] = avg_breakdown
-        
-        # Add token usage
-        total_tokens = sum(
-            r.token_usage.get("total", 0)
-            for r in self.results
-            if r.token_usage
-        )
-        performance["token_usage_total"] = total_tokens
-        performance["token_usage_avg"] = (
-            total_tokens / count if count > 0 else 0
-        )
-        
-        # Structure for quality gates compatibility
-        summary = {
-            "average_scores": average_scores,
-            "performance": performance,
-            "metadata": {
-                "total_examples": count,
-                "timestamp": datetime.now().isoformat(),
-                "test_questions_dir": str(self.config.test_questions_dir),
-            },
-        }
-        
+                summary[field] = sum(values) / len(values)
+        summary["examples"] = count
         summary_path = self.config.output_dir / "summary.json"
         with summary_path.open("w", encoding="utf-8") as handle:
             json.dump(summary, handle, indent=2, ensure_ascii=False)
-        
         logger.info("Wrote evaluation summary to %s", summary_path)
-        logger.info(
-            "Summary contains %d quality metrics and %d performance metrics",
-            len(average_scores),
-            len(performance),
-        )
 
     def _export_bias_report(self) -> None:
         if not self._examples:
