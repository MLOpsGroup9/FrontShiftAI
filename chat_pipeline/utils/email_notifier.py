--- conflicted
+++ resolved
@@ -25,17 +25,6 @@
     if sender and password and receiver:
         return sender, password, receiver
 
-<<<<<<< HEAD
-    sender = creds.get("sender")
-    password = creds.get("password")
-    receiver = creds.get("receiver")
-    
-    # Check for placeholder credentials (for CI/CD)
-    if sender and ("placeholder" in sender.lower() or "PLACEHOLDER" in password):
-        print("Email notification skipped - placeholder credentials detected")
-        print("Configure real GitHub Secrets to enable email notifications")
-        return  # Don't fail, just skip
-=======
     if config_path.exists():
         try:
             creds = json.loads(config_path.read_text(encoding="utf-8"))
@@ -66,7 +55,6 @@
     if not all([sender, password, receiver]):
         logger.warning("Email credentials are missing; skipping notification.")
         return False
->>>>>>> ab022feb
 
     msg = MIMEMultipart()
     msg["From"] = sender
