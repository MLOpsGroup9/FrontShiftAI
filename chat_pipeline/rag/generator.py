--- conflicted
+++ resolved
@@ -9,11 +9,7 @@
 from pathlib import Path
 from typing import Any, Dict, Generator, Iterable, List, Literal, Optional, Tuple
 
-<<<<<<< HEAD
-from chat_pipeline.rag.config_manager import get_streaming_config
-=======
 from chat_pipeline.rag.config_manager import get_streaming_config, get_generation_config
->>>>>>> ab022feb
 from chat_pipeline.rag.prompt_templates import prompt_templates
 from chat_pipeline.rag.reranker import two_stage_reranker
 from chat_pipeline.rag.retriever import bm25_retrieval, vector_retrieval
@@ -162,7 +158,6 @@
             client_kwargs["token"] = HF_API_TOKEN
         if HF_API_BASE:
             client_kwargs["base_url"] = HF_API_BASE
-        # The InferenceClient will handle the API endpoint automatically
         _HF_CLIENT = InferenceClient(**client_kwargs)
     return _HF_CLIENT
 
@@ -188,42 +183,24 @@
     """Yield tokens from the Hugging Face Inference API."""
 
     client = _get_hf_client()
-    try:
-        # Try chat completion API (works with Llama models)
-        response = client.chat_completion(
-            messages=[{"role": "user", "content": prompt}],
-            max_tokens=params.get("max_tokens", 1024),
-            temperature=params.get("temperature", 0.7),
-            top_p=params.get("top_p", 0.9),
-            stream=True,
-        )
-        
-        for chunk in response:
-            if hasattr(chunk, 'choices') and chunk.choices:
-                content = chunk.choices[0].delta.content
-                if content:
-                    yield content
-    except Exception as e:
-        # Fallback to text_generation if chat fails
-        logger.warning(f"Chat completion failed, trying text_generation: {e}")
-        stream = client.text_generation(
-            prompt,
-            max_new_tokens=params.get("max_tokens"),
-            temperature=params.get("temperature"),
-            top_p=params.get("top_p"),
-            stream=True,
-            return_full_text=False,
-        )
-
-        for chunk in stream:
-            if isinstance(chunk, str):
-                token = chunk
-            else:  # huggingface_hub returns TextGenerationStreamResponse objects
-                token = getattr(chunk, "token", None)
-                if token is not None:
-                    token = getattr(token, "text", None)
-            if token and token.strip():
-                yield token
+    stream = client.text_generation(
+        prompt,
+        max_new_tokens=params.get("max_tokens"),
+        temperature=params.get("temperature"),
+        top_p=params.get("top_p"),
+        stream=True,
+        return_full_text=False,
+    )
+
+    for chunk in stream:
+        if isinstance(chunk, str):
+            token = chunk
+        else:  # huggingface_hub returns TextGenerationStreamResponse objects
+            token = getattr(chunk, "token", None)
+            if token is not None:
+                token = getattr(token, "text", None)
+        if token and token.strip():
+            yield token
 
 
 def _call_mercury_api(prompt: str, params: Dict[str, Any]) -> str:
@@ -302,11 +279,6 @@
     if backend in ("mercury", "auto"):
         yield _call_mercury_api(prompt, params)
         return
-<<<<<<< HEAD
-    except Exception as exc:  # pragma: no cover - optional dependency
-        logger.debug("HF API failed: %s", exc)
-=======
->>>>>>> ab022feb
 
     raise RuntimeError(f"Unsupported generation backend: {backend}")
 
